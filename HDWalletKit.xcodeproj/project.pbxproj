--- conflicted
+++ resolved
@@ -13,14 +13,11 @@
 		3411AEE72164278A00AB9476 /* Coin.swift in Sources */ = {isa = PBXBuildFile; fileRef = 3411AEE62164278A00AB9476 /* Coin.swift */; };
 		3411AF0A21656F0700AB9476 /* PublicKey.swift in Sources */ = {isa = PBXBuildFile; fileRef = 3411AF0921656F0700AB9476 /* PublicKey.swift */; };
 		344167EC212CC100008B8A91 /* KeystoreTests.swift in Sources */ = {isa = PBXBuildFile; fileRef = 344167EB212CC100008B8A91 /* KeystoreTests.swift */; };
-<<<<<<< HEAD
 		345639CA226F0CF000ED17DA /* RIPEMD160Tests.swift in Sources */ = {isa = PBXBuildFile; fileRef = 345639C9226F0CF000ED17DA /* RIPEMD160Tests.swift */; };
 		345639CC226F42A500ED17DA /* CryptoSwift.framework in Frameworks */ = {isa = PBXBuildFile; fileRef = 345639CB226F42A500ED17DA /* CryptoSwift.framework */; };
 		345639D0226F58BD00ED17DA /* Secp256k1Tets.swift in Sources */ = {isa = PBXBuildFile; fileRef = 345639CF226F58BD00ED17DA /* Secp256k1Tets.swift */; };
-=======
 		345B813222675002000E3460 /* UtxoPrivateKeyType.swift in Sources */ = {isa = PBXBuildFile; fileRef = 345B813122675002000E3460 /* UtxoPrivateKeyType.swift */; };
 		345B81342268A649000E3460 /* PrivateKeyTests.swift in Sources */ = {isa = PBXBuildFile; fileRef = 345B81332268A649000E3460 /* PrivateKeyTests.swift */; };
->>>>>>> 9615eecb
 		34753F79216E76B70025E0F4 /* WeiEthterConverter.swift in Sources */ = {isa = PBXBuildFile; fileRef = 34753F78216E76B70025E0F4 /* WeiEthterConverter.swift */; };
 		34753F7B216E78430025E0F4 /* ConverterTests.swift in Sources */ = {isa = PBXBuildFile; fileRef = 34753F7A216E78430025E0F4 /* ConverterTests.swift */; };
 		348C10E721D68A2600295370 /* UnspendTransaction.swift in Sources */ = {isa = PBXBuildFile; fileRef = 348C10E621D68A2600295370 /* UnspendTransaction.swift */; };
@@ -214,15 +211,12 @@
 		3411AEE62164278A00AB9476 /* Coin.swift */ = {isa = PBXFileReference; lastKnownFileType = sourcecode.swift; path = Coin.swift; sourceTree = "<group>"; };
 		3411AF0921656F0700AB9476 /* PublicKey.swift */ = {isa = PBXFileReference; lastKnownFileType = sourcecode.swift; path = PublicKey.swift; sourceTree = "<group>"; };
 		344167EB212CC100008B8A91 /* KeystoreTests.swift */ = {isa = PBXFileReference; lastKnownFileType = sourcecode.swift; path = KeystoreTests.swift; sourceTree = "<group>"; };
-<<<<<<< HEAD
 		345639C9226F0CF000ED17DA /* RIPEMD160Tests.swift */ = {isa = PBXFileReference; lastKnownFileType = sourcecode.swift; path = RIPEMD160Tests.swift; sourceTree = "<group>"; };
 		345639CB226F42A500ED17DA /* CryptoSwift.framework */ = {isa = PBXFileReference; explicitFileType = wrapper.framework; path = CryptoSwift.framework; sourceTree = BUILT_PRODUCTS_DIR; };
 		345639CD226F42BC00ED17DA /* CryptoSwift.framework */ = {isa = PBXFileReference; explicitFileType = wrapper.framework; path = CryptoSwift.framework; sourceTree = BUILT_PRODUCTS_DIR; };
 		345639CF226F58BD00ED17DA /* Secp256k1Tets.swift */ = {isa = PBXFileReference; lastKnownFileType = sourcecode.swift; path = Secp256k1Tets.swift; sourceTree = "<group>"; };
-=======
 		345B813122675002000E3460 /* UtxoPrivateKeyType.swift */ = {isa = PBXFileReference; lastKnownFileType = sourcecode.swift; path = UtxoPrivateKeyType.swift; sourceTree = "<group>"; };
 		345B81332268A649000E3460 /* PrivateKeyTests.swift */ = {isa = PBXFileReference; lastKnownFileType = sourcecode.swift; path = PrivateKeyTests.swift; sourceTree = "<group>"; };
->>>>>>> 9615eecb
 		34753F78216E76B70025E0F4 /* WeiEthterConverter.swift */ = {isa = PBXFileReference; lastKnownFileType = sourcecode.swift; path = WeiEthterConverter.swift; sourceTree = "<group>"; };
 		34753F7A216E78430025E0F4 /* ConverterTests.swift */ = {isa = PBXFileReference; lastKnownFileType = sourcecode.swift; path = ConverterTests.swift; sourceTree = "<group>"; };
 		348C10E621D68A2600295370 /* UnspendTransaction.swift */ = {isa = PBXFileReference; lastKnownFileType = sourcecode.swift; path = UnspendTransaction.swift; sourceTree = "<group>"; };
@@ -825,12 +819,9 @@
 				34A5322D215307DF00B95C66 /* SignTransactionTests.swift */,
 				34A532332158E96C00B95C66 /* ERC20Tests.swift */,
 				34753F7A216E78430025E0F4 /* ConverterTests.swift */,
-<<<<<<< HEAD
 				345639C9226F0CF000ED17DA /* RIPEMD160Tests.swift */,
 				345639CF226F58BD00ED17DA /* Secp256k1Tets.swift */,
-=======
 				345B81332268A649000E3460 /* PrivateKeyTests.swift */,
->>>>>>> 9615eecb
 			);
 			path = HDWalletKit_Tests;
 			sourceTree = "<group>";
